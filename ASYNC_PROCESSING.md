# Asynchronous File Processing

This document describes the asynchronous file processing feature implemented for ComicMaintainer.

## Overview

The application now supports asynchronous file processing, allowing multiple files to be processed concurrently in the background. This significantly improves performance for large libraries and keeps the web interface responsive during processing operations.

## Architecture

### Components

1. **Job Manager** (`job_manager.py`)
   - Manages background processing jobs
   - Uses ThreadPoolExecutor for concurrent execution (default: 4 workers)
   - Tracks job status (queued, processing, completed, failed, cancelled)
   - Provides job lifecycle management (create, start, monitor, cancel, delete)
   - Automatic cleanup of old completed jobs (after 1 hour)
   - Job state stored in SQLite database (`job_store.py`) for cross-process sharing

2. **API Endpoints** (`web_app.py`)
   - `POST /api/jobs/process-all` - Start processing all files
   - `POST /api/jobs/process-selected` - Start processing selected files
   - `GET /api/jobs/<job_id>` - Get job status and results
   - `GET /api/jobs` - List all jobs
   - `DELETE /api/jobs/<job_id>` - Delete a job
   - `POST /api/jobs/<job_id>/cancel` - Cancel a running job

3. **Web UI** (`templates/index.html`)
   - Uses async endpoints by default for "Process All" and "Process Selected" buttons
   - Polls job status every 500ms for progress updates
   - Displays real-time progress in modal
   - **Automatically resumes active jobs on page load** - if you close the browser and return, the job will continue from where it left off
   - Maintains backward compatibility with streaming endpoints

## Key Features

### Concurrent Processing
- Multiple files are processed simultaneously using a thread pool
- Default of 4 concurrent workers (configurable in job_manager.py)
- I/O-bound operations (reading/writing comic archives) benefit from parallelism

### Non-Blocking Operations
- Processing jobs run in background threads
- Web interface remains fully responsive during processing
- Multiple jobs can run simultaneously

### Progress Tracking
- Real-time progress updates via polling
- Detailed results for each processed file
- Success/failure tracking with error messages

### Job Management
<<<<<<< HEAD
- Jobs persist in SQLite database (survive server restarts and page reloads)
- Can query job status at any time
- Can cancel running jobs
- Automatic cleanup of old completed jobs (after 24 hours)
- **Active jobs automatically resume when you reload the page** - stored in browser localStorage

## Job Resumption on Page Load

When you start a batch processing job, the job ID is stored in the browser's localStorage. If you close the browser tab or refresh the page while a job is running, the application will automatically:

1. Check localStorage for any active job ID
2. Query the server for the job's current status
3. Resume displaying progress if the job is still running
4. Show completion/failure messages if the job finished while you were away
5. Clean up localStorage once the job is complete

This means you can:
- Close your browser and come back later - the job continues on the server
- Refresh the page without losing progress
- Open multiple tabs - they'll all show the same job progress

**Example behavior:**
- Start "Process All Files" (100 files)
- Close the browser after 30 seconds
- Wait 1 minute
- Reopen the page
- Progress modal will automatically appear showing current status (e.g., "Processing... 75/100")
=======
- Jobs persist in SQLite database (survive restarts and page refreshes)
- Can query job status at any time
- Can cancel running jobs
- Automatic cleanup of old completed jobs (after 24 hours)

### Job Resumption
- Active jobs are tracked in browser localStorage
- Page refresh warning prevents accidental interruption
- Jobs automatically resume after page reload
- Progress tracking continues from where it left off
>>>>>>> d1854998

## Usage

### Page Refresh During Processing

If you attempt to refresh or close the page while a batch job is running:
- A warning dialog will appear to prevent accidental navigation
- You can choose to stay on the page and continue monitoring
- If you proceed with navigation, the job continues running in the background
- When you return, the job automatically resumes polling and shows current progress
- Job state is preserved in localStorage and SQLite database

**Note:** The warning only appears when a job is actively running. Once a job completes, the warning is automatically cleared.

### Starting a Job

**Process all files:**
```javascript
const response = await fetch('/api/jobs/process-all', {
    method: 'POST'
});
const { job_id, total_items } = await response.json();
```

**Process selected files:**
```javascript
const response = await fetch('/api/jobs/process-selected', {
    method: 'POST',
    headers: { 'Content-Type': 'application/json' },
    body: JSON.stringify({
        files: ['path/to/file1.cbz', 'path/to/file2.cbz']
    })
});
const { job_id, total_items } = await response.json();
```

### Monitoring Progress

```javascript
async function pollJobStatus(jobId) {
    while (true) {
        const response = await fetch(`/api/jobs/${jobId}`);
        const status = await response.json();
        
        console.log(`Progress: ${status.processed_items}/${status.total_items}`);
        
        if (status.status === 'completed') {
            console.log('Job completed!');
            break;
        }
        
        await new Promise(resolve => setTimeout(resolve, 500));
    }
}
```

### Job Status Response

```json
{
    "job_id": "uuid-here",
    "status": "processing",
    "total_items": 100,
    "processed_items": 45,
    "progress": 0.45,
    "results": [
        {
            "item": "file1.cbz",
            "success": true,
            "error": null,
            "details": {
                "original": "/path/to/file1.cbz",
                "final": "/path/to/renamed_file1.cbz"
            }
        }
    ],
    "error": null,
    "created_at": 1234567890.0,
    "started_at": 1234567891.0,
    "completed_at": null
}
```

## Performance Benefits

### Before (Synchronous Processing)
- Files processed one at a time
- Web request blocks until all files complete
- Processing 100 files × 2 seconds each = 200 seconds
- Web interface unresponsive during processing

### After (Asynchronous Processing)
- Files processed concurrently (4 at a time by default)
- Web request returns immediately with job ID
- Processing 100 files ÷ 4 workers × 2 seconds each = 50 seconds
- Web interface remains fully responsive
- **~75% faster for large batches**

## Backward Compatibility

The original synchronous/streaming endpoints remain available:
- `/api/process-all?stream=true`
- `/api/process-selected?stream=true`

These can still be used if needed, but the async endpoints are recommended for better performance and user experience.

## Deployment Architecture

The application uses:
- **Multiple Gunicorn worker processes** (default: 2, configurable via `GUNICORN_WORKERS` env var)
- **4 ThreadPoolExecutor threads per worker** (configurable) - Provides concurrent file processing
- **SQLite database** - Shared job state storage across all worker processes

Job state is stored in a SQLite database (`/app/cache/jobs.db`), which enables:
- Multiple Gunicorn workers can safely share job information
- Jobs survive server restarts
- No "Job not found" errors when different workers handle different requests
- Better scalability with horizontal scaling of workers

## Configuration

### Adjusting Gunicorn Workers

To change the number of Gunicorn worker processes, set the `GUNICORN_WORKERS` environment variable:

```bash
export GUNICORN_WORKERS=4  # Default is 2
```

**Recommendations:**
- For small libraries: 1-2 workers
- For medium libraries: 2-4 workers  
- For large libraries with high traffic: 4-8 workers

### Adjusting Thread Pool Size

The number of concurrent workers can be configured using the `MAX_WORKERS` environment variable:

```bash
docker run -d \
  -v <host_dir_to_watch>:/watched_dir \
  -e WATCHED_DIR=/watched_dir \
  -e MAX_WORKERS=8 \
  -p 5000:5000 \
  iceburn1/comictagger-watcher:latest
```

**Default:** 4 workers

**Recommendations:**
- For CPU-bound systems: 2-4 threads
- For systems with fast storage: 4-8 threads
- For systems with slow storage: 2-4 threads

### Adjusting Polling Interval

To change how often the UI polls for updates, modify `templates/index.html`:

```javascript
const pollInterval = 500; // milliseconds
```

**Recommendations:**
- Faster polling (250-500ms): More responsive, more API calls
- Slower polling (1000-2000ms): Less responsive, fewer API calls

## Testing

### Unit Tests
```bash
python3 /tmp/test_job_manager.py
```

### API Tests
```bash
python3 /tmp/test_async_api.py
```

### Integration Tests
```bash
python3 /tmp/test_integration.py
```

## Technical Details

### Thread Safety
- Job state protected by threading locks
- Thread-safe job creation and updates
- Safe for multiple concurrent web requests

### Error Handling
- Individual file errors don't stop the job
- Failed files tracked in results
- Job continues processing remaining files
- Fatal errors mark job as failed

### Persistence and Storage
- Job state stored in SQLite database (`/Config/jobs.db`)
- Jobs survive server restarts
- **Active jobs automatically resume when you reload the browser page** - job ID stored in localStorage
- Old completed jobs automatically cleaned up after 24 hours
- Can manually delete jobs via API
- Thread-safe database access with WAL mode for concurrent operations
- Multiple Gunicorn workers share job state via database

## Future Enhancements

Potential improvements for future versions:
- [x] Persistent job storage (survive server restarts) - ✅ Implemented with SQLite
- [x] Multi-worker support - ✅ Implemented with shared SQLite backend
- [ ] Job priority levels
- [ ] Configurable worker pools per job type
- [ ] WebSocket support for push notifications
- [ ] Job scheduling and queuing
- [ ] Resource throttling and rate limiting<|MERGE_RESOLUTION|>--- conflicted
+++ resolved
@@ -51,7 +51,6 @@
 - Success/failure tracking with error messages
 
 ### Job Management
-<<<<<<< HEAD
 - Jobs persist in SQLite database (survive server restarts and page reloads)
 - Can query job status at any time
 - Can cancel running jobs
@@ -79,18 +78,6 @@
 - Wait 1 minute
 - Reopen the page
 - Progress modal will automatically appear showing current status (e.g., "Processing... 75/100")
-=======
-- Jobs persist in SQLite database (survive restarts and page refreshes)
-- Can query job status at any time
-- Can cancel running jobs
-- Automatic cleanup of old completed jobs (after 24 hours)
-
-### Job Resumption
-- Active jobs are tracked in browser localStorage
-- Page refresh warning prevents accidental interruption
-- Jobs automatically resume after page reload
-- Progress tracking continues from where it left off
->>>>>>> d1854998
 
 ## Usage
 
