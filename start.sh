--- conflicted
+++ resolved
@@ -15,13 +15,8 @@
 GUNICORN_WORKERS=${GUNICORN_WORKERS:-2}
 
 # Start the web app with Gunicorn (production WSGI server)
-<<<<<<< HEAD
-# Using 1 worker to ensure job state consistency (jobs stored in-memory)
-# Concurrency is provided by ThreadPoolExecutor in JobManager (default: 4 workers, configurable via MAX_WORKERS)
-=======
 # Job state stored in SQLite database for cross-process sharing
-# Concurrency is provided by both multiple workers and ThreadPoolExecutor (default: 4 threads per worker)
->>>>>>> a828f23c
+# Concurrency is provided by both multiple workers and ThreadPoolExecutor (default: 4 threads per worker, configurable via MAX_WORKERS)
 # Timeout increased to 600 seconds (10 minutes) to handle batch processing of large libraries
 gunicorn --workers ${GUNICORN_WORKERS} --bind 0.0.0.0:${WEB_PORT} --timeout 600 web_app:app &
 WEB_PID=$!
