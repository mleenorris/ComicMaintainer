--- conflicted
+++ resolved
@@ -906,12 +906,8 @@
         let currentPage = 1;
         let totalPages = 1;
         let totalFiles = 0;
-<<<<<<< HEAD
         let perPage = parseInt(localStorage.getItem('perPage')) || 100;
-=======
-        let perPage = 100;
         let filterMode = 'all'; // 'all', 'marked', 'unmarked'
->>>>>>> e21141c7
         
         // Theme management
         function initTheme() {
