import json
import os
import logging

# Store config in /Config for persistence
CONFIG_DIR = '/Config'
CONFIG_FILE = os.path.join(CONFIG_DIR, 'config.json')
DEFAULT_FILENAME_FORMAT = '{series} - Chapter {issue}'
DEFAULT_WATCHER_ENABLED = True
DEFAULT_LOG_MAX_BYTES = 5 * 1024 * 1024  # 5MB default
DEFAULT_MAX_WORKERS = 4  # Default number of concurrent workers
DEFAULT_ISSUE_NUMBER_PADDING = 4  # Default padding for issue numbers
<<<<<<< HEAD
DEFAULT_DB_CACHE_SIZE_MB = 64  # Default SQLite cache size in MB
=======
DEFAULT_GITHUB_TOKEN = ''  # Default GitHub token
DEFAULT_GITHUB_REPOSITORY = 'mleenorris/ComicMaintainer'  # Default GitHub repository
DEFAULT_GITHUB_ISSUE_ASSIGNEE = 'copilot'  # Default GitHub issue assignee
>>>>>>> 1e901635

def get_config():
    """Get the current configuration"""
    if os.path.exists(CONFIG_FILE):
        try:
            with open(CONFIG_FILE, 'r') as f:
                return json.load(f)
        except Exception as e:
            logging.error(f"Error reading config file: {e}")
    
    # Return default config
    return {
        'filename_format': DEFAULT_FILENAME_FORMAT,
        'watcher_enabled': DEFAULT_WATCHER_ENABLED,
        'log_max_bytes': DEFAULT_LOG_MAX_BYTES
    }

def save_config(config):
    """Save configuration to file"""
    try:
        # Ensure config directory exists
        os.makedirs(CONFIG_DIR, exist_ok=True)
        with open(CONFIG_FILE, 'w') as f:
            json.dump(config, f, indent=2)
        return True
    except Exception as e:
        logging.error(f"Error saving config file: {e}")
        return False

def get_filename_format():
    """Get the filename format setting"""
    config = get_config()
    return config.get('filename_format', DEFAULT_FILENAME_FORMAT)

def set_filename_format(format_string):
    """Set the filename format setting"""
    config = get_config()
    config['filename_format'] = format_string
    return save_config(config)

def get_watcher_enabled():
    """Get the watcher enabled setting"""
    config = get_config()
    return config.get('watcher_enabled', DEFAULT_WATCHER_ENABLED)

def set_watcher_enabled(enabled):
    """Set the watcher enabled setting"""
    config = get_config()
    config['watcher_enabled'] = enabled
    return save_config(config)

def get_log_max_bytes():
    """Get the log max bytes setting"""
    # Check environment variable first
    env_value = os.environ.get('LOG_MAX_BYTES')
    if env_value:
        try:
            return int(env_value)
        except ValueError:
            logging.warning(f"Invalid LOG_MAX_BYTES environment variable: {env_value}")
    
    # Fall back to config file
    config = get_config()
    return config.get('log_max_bytes', DEFAULT_LOG_MAX_BYTES)

def set_log_max_bytes(max_bytes):
    """Set the log max bytes setting"""
    config = get_config()
    config['log_max_bytes'] = max_bytes
    return save_config(config)

def get_max_workers():
    """Get the max workers setting"""
    # Check environment variable first
    env_value = os.environ.get('MAX_WORKERS')
    if env_value:
        try:
            return int(env_value)
        except ValueError:
            logging.warning(f"Invalid MAX_WORKERS environment variable: {env_value}")
    
    # Fall back to default
    return DEFAULT_MAX_WORKERS

def get_issue_number_padding():
    """Get the issue number padding setting"""
    config = get_config()
    padding = config.get('issue_number_padding', DEFAULT_ISSUE_NUMBER_PADDING)
    try:
        padding = int(padding)
        if padding < 0:
            return DEFAULT_ISSUE_NUMBER_PADDING
        return padding
    except (ValueError, TypeError):
        return DEFAULT_ISSUE_NUMBER_PADDING

def set_issue_number_padding(padding):
    """Set the issue number padding setting"""
    try:
        padding = int(padding)
        if padding < 0:
            return False
        config = get_config()
        config['issue_number_padding'] = padding
        return save_config(config)
    except (ValueError, TypeError):
        return False

<<<<<<< HEAD
def get_db_cache_size_mb():
    """Get the database cache size setting in MB"""
    # Check environment variable first
    env_value = os.environ.get('DB_CACHE_SIZE_MB')
    if env_value:
        try:
            return int(env_value)
        except ValueError:
            logging.warning(f"Invalid DB_CACHE_SIZE_MB environment variable: {env_value}")
    
    # Fall back to default
    return DEFAULT_DB_CACHE_SIZE_MB
=======
def get_github_token():
    """Get the GitHub token setting"""
    # Check environment variable first
    env_value = os.environ.get('GITHUB_TOKEN')
    if env_value:
        return env_value
    
    # Fall back to config file
    config = get_config()
    return config.get('github_token', DEFAULT_GITHUB_TOKEN)

def set_github_token(token):
    """Set the GitHub token setting"""
    config = get_config()
    config['github_token'] = token
    return save_config(config)

def get_github_repository():
    """Get the GitHub repository setting"""
    # Check environment variable first
    env_value = os.environ.get('GITHUB_REPOSITORY')
    if env_value:
        return env_value
    
    # Fall back to config file
    config = get_config()
    return config.get('github_repository', DEFAULT_GITHUB_REPOSITORY)

def set_github_repository(repository):
    """Set the GitHub repository setting"""
    config = get_config()
    config['github_repository'] = repository
    return save_config(config)

def get_github_issue_assignee():
    """Get the GitHub issue assignee setting"""
    # Check environment variable first
    env_value = os.environ.get('GITHUB_ISSUE_ASSIGNEE')
    if env_value:
        return env_value
    
    # Fall back to config file
    config = get_config()
    return config.get('github_issue_assignee', DEFAULT_GITHUB_ISSUE_ASSIGNEE)

def set_github_issue_assignee(assignee):
    """Set the GitHub issue assignee setting"""
    config = get_config()
    config['github_issue_assignee'] = assignee
    return save_config(config)
>>>>>>> 1e901635
<|MERGE_RESOLUTION|>--- conflicted
+++ resolved
@@ -10,13 +10,10 @@
 DEFAULT_LOG_MAX_BYTES = 5 * 1024 * 1024  # 5MB default
 DEFAULT_MAX_WORKERS = 4  # Default number of concurrent workers
 DEFAULT_ISSUE_NUMBER_PADDING = 4  # Default padding for issue numbers
-<<<<<<< HEAD
 DEFAULT_DB_CACHE_SIZE_MB = 64  # Default SQLite cache size in MB
-=======
 DEFAULT_GITHUB_TOKEN = ''  # Default GitHub token
 DEFAULT_GITHUB_REPOSITORY = 'mleenorris/ComicMaintainer'  # Default GitHub repository
 DEFAULT_GITHUB_ISSUE_ASSIGNEE = 'copilot'  # Default GitHub issue assignee
->>>>>>> 1e901635
 
 def get_config():
     """Get the current configuration"""
@@ -125,7 +122,6 @@
     except (ValueError, TypeError):
         return False
 
-<<<<<<< HEAD
 def get_db_cache_size_mb():
     """Get the database cache size setting in MB"""
     # Check environment variable first
@@ -138,7 +134,6 @@
     
     # Fall back to default
     return DEFAULT_DB_CACHE_SIZE_MB
-=======
 def get_github_token():
     """Get the GitHub token setting"""
     # Check environment variable first
@@ -188,5 +183,4 @@
     """Set the GitHub issue assignee setting"""
     config = get_config()
     config['github_issue_assignee'] = assignee
-    return save_config(config)
->>>>>>> 1e901635
+    return save_config(config)