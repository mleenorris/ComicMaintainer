--- conflicted
+++ resolved
@@ -945,7 +945,6 @@
             }
         }
         
-<<<<<<< HEAD
         function updatePagination() {
             const paginationDiv = document.getElementById('pagination');
             const pageInfo = document.getElementById('pageInfo');
@@ -972,11 +971,11 @@
             if (currentPage > 1) {
                 loadFiles(currentPage - 1);
             }
-=======
+        }
+        
         function filterFiles() {
             searchQuery = document.getElementById('searchInput').value;
             renderFileList();
->>>>>>> 379a8b37
         }
         
         function renderFileList() {
