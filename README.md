--- conflicted
+++ resolved
@@ -130,12 +130,9 @@
 - Cache does not expire based on time, providing instant page navigation
 - Pagination controls allow easy navigation through large libraries
 - Search and filters are applied server-side before pagination for efficient handling of large libraries
-<<<<<<< HEAD
 - **Incremental cache updates**: Instead of invalidating the entire cache when files change, individual file changes (add, remove, rename) are applied incrementally, significantly improving performance for large libraries
-=======
 - **Smart cache invalidation**: Cache is only invalidated when the watcher processes files, ensuring the cache stays fresh while maximizing performance
 - See [PERFORMANCE_IMPROVEMENTS.md](PERFORMANCE_IMPROVEMENTS.md) for detailed performance metrics and architecture
->>>>>>> e9cffacd
 
 ### Filename Format Configuration
 The filename format can be customized through the web interface Settings modal. The format uses placeholders that are replaced with actual metadata values:
